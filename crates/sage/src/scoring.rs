use crate::database::{IndexedDatabase, PeptideIx};
use crate::heap::bounded_min_heapify;
use crate::ion_series::{IonSeries, Kind};
use crate::mass::{Tolerance, NEUTRON, PROTON};
use crate::spectrum::{Peak, Precursor, ProcessedSpectrum};
use serde::{Deserialize, Serialize};
use std::ops::AddAssign;
<<<<<<< HEAD
use std::sync::atomic::{AtomicUsize, Ordering};
use bincode::{Decode, Encode};
=======
use std::sync::atomic::{AtomicBool, AtomicUsize, Ordering};
>>>>>>> 49590dc0

#[derive(Copy, Clone, Debug, Serialize, Deserialize)]
pub enum ScoreType {
    SageHyperScore,
    OpenMSHyperScore,
}

/// Structure to hold temporary scores
#[derive(Copy, Clone, Default, Debug, PartialEq, PartialOrd)]
struct Score {
    peptide: PeptideIx,
    matched_b: u16,
    matched_y: u16,
    summed_b: f32,
    summed_y: f32,
    longest_b: usize,
    longest_y: usize,
    hyperscore: f64,
    ppm_difference: f32,
    precursor_charge: u8,
    isotope_error: i8,
}

impl Eq for Score {}

impl Ord for Score {
    fn cmp(&self, other: &Self) -> std::cmp::Ordering {
        self.hyperscore
            .partial_cmp(&other.hyperscore)
            .unwrap_or(std::cmp::Ordering::Less)
    }
}

/// Preliminary score - # of matched peaks for each candidate peptide
#[derive(Copy, Clone, Default, Debug, PartialEq, Eq, PartialOrd, Ord)]
struct PreScore {
    matched: u16,
    peptide: PeptideIx,
    precursor_charge: u8,
    isotope_error: i8,
}

/// Store preliminary scores & stats for first pass search for a query spectrum
#[derive(Clone, Default)]
struct InitialHits {
    matched_peaks: usize,
    // Number of peptide candidates with > 0 matched peaks
    scored_candidates: usize,
    preliminary: Vec<PreScore>,
}

impl AddAssign<InitialHits> for InitialHits {
    fn add_assign(&mut self, rhs: InitialHits) {
        self.matched_peaks += rhs.matched_peaks;
        self.scored_candidates += rhs.scored_candidates;

        self.preliminary.extend(rhs.preliminary);
    }
}

#[derive(Serialize, Deserialize, Clone, Debug, Encode, Decode)]
/// Features of a candidate peptide spectrum match
pub struct Feature {
    pub peptide_idx: PeptideIx,
    // psm_id help to match with matched fragments table.
    pub psm_id: usize,
    pub peptide_len: usize,
    /// Spectrum id
    pub spec_id: String,
    /// File identifier
    pub file_id: usize,
    /// PSM rank
    pub rank: u32,
    /// Target/Decoy label, -1 is decoy, 1 is target
    pub label: i32,
    /// Experimental mass
    pub expmass: f32,
    /// Calculated mass
    pub calcmass: f32,
    /// Reported precursor charge
    pub charge: u8,
    /// Retention time
    pub rt: f32,
    /// Globally aligned retention time
    pub aligned_rt: f32,
    /// Predicted RT, if enabled
    pub predicted_rt: f32,
    /// Difference between predicted & observed RT
    pub delta_rt_model: f32,
    /// Ion mobility
    pub ims: f32,
    /// Predicted ion mobility, if enabled
    pub predicted_ims: f32,
    /// Difference between predicted & observed ion mobility
    pub delta_ims_model: f32,
    /// Difference between expmass and calcmass
    pub delta_mass: f32,
    /// C13 isotope error
    pub isotope_error: f32,
    /// Average ppm delta mass for matched fragments
    pub average_ppm: f32,
    /// X!Tandem hyperscore
    pub hyperscore: f64,
    /// Difference between hyperscore of this candidate, and the next best candidate
    pub delta_next: f64,
    /// Difference between hyperscore of this candidate, and the best candidate
    pub delta_best: f64,
    /// Number of matched theoretical fragment ions
    pub matched_peaks: u32,
    /// Longest b-ion series
    pub longest_b: u32,
    /// Longest y-ion series
    pub longest_y: u32,
    /// Longest y-ion series, divided by peptide length
    pub longest_y_pct: f32,
    /// Number of missed cleavages
    pub missed_cleavages: u8,
    /// Fraction of matched MS2 intensity
    pub matched_intensity_pct: f32,
    /// Number of scored candidates for this spectrum
    pub scored_candidates: u32,
    /// Probability of matching exactly N peaks across all candidates Pr(x=k)
    pub poisson: f64,
    /// Combined score from linear discriminant analysis, used for FDR calc
    pub discriminant_score: f32,
    /// Posterior error probability for this PSM / local FDR
    pub posterior_error: f32,
    /// Assigned q_value
    pub spectrum_q: f32,
    pub peptide_q: f32,
    pub protein_q: f32,

    pub ms2_intensity: f32,
    
    pub fragments: Option<Fragments>,
}

/// Matching Fragment details
#[derive(Serialize, Deserialize, Default, Clone, Debug, Encode, Decode)]
pub struct Fragments {
    pub charges: Vec<i32>,
    pub kinds: Vec<Kind>,
    pub fragment_ordinals: Vec<i32>,
    pub intensities: Vec<f32>,
    pub mz_calculated: Vec<f32>,
    pub mz_experimental: Vec<f32>,
}

static PSM_COUNTER: AtomicUsize = AtomicUsize::new(1);

fn increment_psm_counter() -> usize {
    PSM_COUNTER.fetch_add(1, Ordering::Relaxed)
}

/// Stirling's approximation for log factorial
fn lnfact(n: u16) -> f64 {
    if n == 0 {
        1.0
    } else {
        let n = n as f64;
        n * n.ln() - n + 0.5 * n.ln() + 0.5 * (std::f64::consts::PI * 2.0 * n).ln()
    }
}

impl ScoreType {
    pub fn score(&self, matched_b: u16, matched_y: u16, summed_b: f32, summed_y: f32) -> f64 {
        let score = match self {
            // Calculate the X!Tandem hyperscore
            Self::SageHyperScore => {
                let i = (summed_b + 1.0) as f64 * (summed_y + 1.0) as f64;
                let score = i.ln() + lnfact(matched_b) + lnfact(matched_y);
                score
            }
            // Calculate the OpenMS flavour hyperscore
            Self::OpenMSHyperScore => {
                let summed_intensity = summed_b + summed_y;
                let score = summed_intensity.ln_1p() as f64 + lnfact(matched_b) + lnfact(matched_y);
                score
            }
        };
        if score.is_finite() {
            score
        } else {
            255.0
        }
    }
}

impl Score {
    /// Calculate the hyperscore for a given PSM choosing between implementations based on `score_type`
    fn hyperscore(&self, score_type: ScoreType) -> f64 {
        score_type.score(self.matched_b, self.matched_y, self.summed_b, self.summed_y)
    }
}

pub struct Scorer<'db> {
    pub db: &'db IndexedDatabase,
    pub precursor_tol: Tolerance,
    pub fragment_tol: Tolerance,
    /// What is the minimum number of matched b and y ion peaks to report PSMs for?
    pub min_matched_peaks: u16,
    /// Precursor isotope error lower bounds (e.g. -1)
    pub min_isotope_err: i8,
    /// Precursor isotope error upper bounds (e.g. 3)
    pub max_isotope_err: i8,
    pub min_precursor_charge: u8,
    pub max_precursor_charge: u8,
    pub override_precursor_charge: bool,
    pub max_fragment_charge: Option<u8>,
    pub chimera: bool,
    pub report_psms: usize,

    // Rather than use a fixed precursor tolerance, dynamically alter
    // the precursor tolerance window based on MS2 isolation window and charge
    pub wide_window: bool,
    pub annotate_matches: bool,
    pub score_type: ScoreType,
}

#[inline(always)]
/// Calculate upper bound (excluded) of the charge state range to use for
/// searching fragment ions (1..N)
/// If user has configured max_fragment_charge, potentially override precursor
/// charge
fn max_fragment_charge(max_fragment_charge: Option<u8>, precursor_charge: u8) -> u8 {
    precursor_charge
        .min(
            max_fragment_charge
                .map(|c| c + 1)
                .unwrap_or(precursor_charge),
        )
        .max(2)
}

impl<'db> Scorer<'db> {
    /// Perform a quick first-pass scoring, where we consider a peptide "identified"
    /// if it meets the following criterion:
    ///  * prefilter_low_memory = true: in the top `report_psms` hits for a spectrum
    ///  * prefilter_low_memory = false: has at least `min_matched_peaks` fragment ion matches
    /// A vector of atomic bools is used to maintain an identification list across scans
    pub fn quick_score(
        &self,
        query: &ProcessedSpectrum<Peak>,
        prefilter_low_memory: bool,
        keep: &[AtomicBool]
    ) {
        assert_eq!(
            query.level, 2,
            "internal bug, trying to score a non-MS2 scan!"
        );
        let precursor = query.precursors.first().unwrap_or_else(|| {
            panic!("missing MS1 precursor for {}", query.id);
        });
        let hits = self.initial_hits(&query, precursor);

        if prefilter_low_memory {
            let mut score_vector = hits
                .preliminary
                .iter()
                .filter_map(|pre| {
                    if pre.peptide == PeptideIx::default() {
                        return None;
                    }
                    let (score, _) = self.score_candidate(query, pre);
                    if (score.matched_b + score.matched_y) < self.min_matched_peaks {
                        return None;
                    }
                    Some(score)
                })
                .collect::<Vec<_>>();

            let k = self.report_psms.min(score_vector.len());
            bounded_min_heapify(&mut score_vector, k);
            for score in &score_vector[..k] {
                keep[score.peptide.0 as usize].store(true, Ordering::Relaxed);
            }
        } else {
            for pre in &hits.preliminary {
                if pre.peptide != PeptideIx::default() {
                    keep[pre.peptide.0 as usize].store(true, Ordering::Relaxed);
                }
            }
        }
    }

    pub fn score(&self, query: &ProcessedSpectrum<crate::spectrum::Peak>) -> Vec<Feature> {
        assert_eq!(
            query.level, 2,
            "internal bug, trying to score a non-MS2 scan!"
        );
        match self.chimera {
            true => self.score_chimera_fast(query),
            false => self.score_standard(query),
        }
    }

    /// Perform a k-select and truncation of an [`InitialHits`] list.
    ///
    /// Determine how many candidates to actually calculate hyperscore for.
    /// Hyperscore is relatively computationally expensive, so we don't want
    /// to calculate it for every possible candidate (100s - 10,000s depending on search)
    /// when we are only going to report a few PSMs. But we also want to calculate
    /// it for enough candidates that we don't accidentally miss the best hit!
    ///
    /// Given that hyperscore is dominated by the number of matched peaks, it seems
    /// reasonable to assume that the highest hyperscore will belong to one of the
    /// top 50 candidates sorted by # of matched peaks.
    fn trim_hits(&self, hits: &mut InitialHits) {
        let k = 50.clamp(
            (self.report_psms * 2).min(hits.preliminary.len()),
            hits.preliminary.len(),
        );
        bounded_min_heapify(&mut hits.preliminary, k);
        hits.preliminary.truncate(k);
    }

    /// Preliminary Score, return # of matched peaks per candidate
    /// Returned hits are guaranteed to be the top-K hits (see above comment)
    /// from among all potential candidates, but the returned vector is not
    /// in sorted order.
    fn matched_peaks_with_isotope(
        &self,
        query: &ProcessedSpectrum<crate::spectrum::Peak>,
        precursor_mass: f32,
        precursor_charge: u8,
        precursor_tol: Tolerance,
        isotope_error: i8,
    ) -> InitialHits {
        let candidates = self.db.query(
            precursor_mass - isotope_error as f32 * NEUTRON,
            precursor_tol,
            self.fragment_tol,
        );

        let max_fragment_charge = max_fragment_charge(self.max_fragment_charge, precursor_charge);
        // Allocate space for all potential candidates - many potential candidates
        let potential = candidates.pre_idx_hi - candidates.pre_idx_lo + 1;
        let mut hits = InitialHits {
            matched_peaks: 0,
            scored_candidates: 0,
            preliminary: vec![PreScore::default(); potential],
        };

        for peak in query.peaks.iter() {
            for charge in 1..max_fragment_charge {
                let mass = peak.mass * charge as f32;
                for frag in candidates.page_search(mass) {
                    let idx = frag.peptide_index.0 as usize - candidates.pre_idx_lo;
                    let sc = &mut hits.preliminary[idx];
                    if sc.matched == 0 {
                        hits.scored_candidates += 1;
                        sc.precursor_charge = precursor_charge;
                        sc.peptide = frag.peptide_index;
                        sc.isotope_error = isotope_error;
                    }

                    sc.matched += 1;
                    hits.matched_peaks += 1;
                }
            }
        }
        if hits.matched_peaks == 0 {
            return hits;
        }

        self.trim_hits(&mut hits);
        hits
    }

    fn matched_peaks(
        &self,
        query: &ProcessedSpectrum<Peak>,
        precursor_mass: f32,
        precursor_charge: u8,
        precursor_tol: Tolerance,
    ) -> InitialHits {
        if self.min_isotope_err != self.max_isotope_err {
            let mut hits = (self.min_isotope_err..=self.max_isotope_err).fold(
                InitialHits::default(),
                |mut hits, isotope| {
                    hits += self.matched_peaks_with_isotope(
                        query,
                        precursor_mass,
                        precursor_charge,
                        precursor_tol,
                        isotope,
                    );
                    hits
                },
            );
            self.trim_hits(&mut hits);
            hits
        } else {
            self.matched_peaks_with_isotope(
                query,
                precursor_mass,
                precursor_charge,
                precursor_tol,
                0,
            )
        }
    }

    fn initial_hits(&self, query: &ProcessedSpectrum<Peak>, precursor: &Precursor) -> InitialHits {
        // Sage operates on masses without protons; [M] instead of [MH+]
        let mz = precursor.mz - PROTON;

        // Search in wide-window/DIA mode
        let mut hits = if self.wide_window {
            (self.min_precursor_charge..=self.max_precursor_charge).fold(
                InitialHits::default(),
                |mut hits, precursor_charge| {
                    let precursor_mass = mz * precursor_charge as f32;
                    let precursor_tol = precursor
                        .isolation_window
                        .unwrap_or(Tolerance::Da(-2.4, 2.4))
                        * precursor_charge as f32;
                    hits +=
                        self.matched_peaks(query, precursor_mass, precursor_charge, precursor_tol);
                    hits
                },
            )
        } else if precursor.charge.is_some() && self.override_precursor_charge == false {
            let charge = precursor.charge.unwrap();
            // Charge state is already annotated for this precusor, only search once
            let precursor_mass = mz * charge as f32;
            self.matched_peaks(query, precursor_mass, charge, self.precursor_tol)
        } else {
            // Not all selected ion precursors have charge states annotated (or user has set
            // `override_precursor_charge`)
            // assume it could be z=2, z=3, z=4 and search all three
            (self.min_precursor_charge..=self.max_precursor_charge).fold(
                InitialHits::default(),
                |mut hits, precursor_charge| {
                    let precursor_mass = mz * precursor_charge as f32;
                    hits += self.matched_peaks(
                        query,
                        precursor_mass,
                        precursor_charge,
                        self.precursor_tol,
                    );
                    hits
                },
            )
        };
        self.trim_hits(&mut hits);
        hits
    }

    /// Score a single [`ProcessedSpectrum`] against the database
    pub fn score_standard(&self, query: &ProcessedSpectrum<Peak>) -> Vec<Feature> {
        let precursor = query.precursors.first().unwrap_or_else(|| {
            panic!("missing MS1 precursor for {}", query.id);
        });

        let hits = self.initial_hits(query, precursor);
        let mut features = Vec::with_capacity(self.report_psms);
        self.build_features(query, precursor, &hits, self.report_psms, &mut features);
        features
    }

    /// Given a set of [`InitialHits`] against a query spectrum, prepare N=`report_psms`
    /// best PSMs ([`Feature`])
    fn build_features(
        &self,
        query: &ProcessedSpectrum<Peak>,
        precursor: &Precursor,
        hits: &InitialHits,
        report_psms: usize,
        features: &mut Vec<Feature>,
    ) {
        let mut score_vector = hits
            .preliminary
            .iter()
            .filter(|score| score.peptide != PeptideIx::default())
            .map(|pre| self.score_candidate(query, pre))
            .filter(|s| (s.0.matched_b + s.0.matched_y) >= self.min_matched_peaks)
            .collect::<Vec<_>>();

        // Hyperscore is our primary score function for PSMs
        score_vector.sort_by(|a, b| b.0.hyperscore.total_cmp(&a.0.hyperscore));

        // Expected value for poisson distribution
        // (average # of matches peaks/peptide candidate)
        let lambda = hits.matched_peaks as f64 / hits.scored_candidates as f64;

        // Sage operates on masses without protons; [M] instead of [MH+]
        let mz = precursor.mz - PROTON;

        for idx in 0..report_psms.min(score_vector.len()) {
            let score = score_vector[idx].0;
            let fragments: Option<Fragments> = score_vector[idx].1.take();
            let psm_id = increment_psm_counter();

            let peptide = &self.db[score.peptide];
            let precursor_mass = mz * score.precursor_charge as f32;

            let next = score_vector
                .get(idx + 1)
                .map(|score| score.0.hyperscore)
                .unwrap_or_default();

            let best = score_vector
                .first()
                .map(|score| score.0.hyperscore)
                .expect("we know that index 0 is valid");

            // Poisson distribution probability mass function
            let k = score.matched_b + score.matched_y;
            let mut poisson = lambda.powi(k as i32) * f64::exp(-lambda) / lnfact(k).exp();

            if poisson.is_infinite() {
                // Approximately the smallest positive non-zero value representable by f64
                poisson = 1E-325;
            }

            let isotope_error = score.isotope_error as f32 * NEUTRON;
            let delta_mass = (precursor_mass - peptide.monoisotopic - isotope_error) * 2E6
                / (precursor_mass - isotope_error + peptide.monoisotopic);

            // let (num_proteins, proteins) = self.db.assign_proteins(peptide);

            features.push(Feature {
                // Identifiers
                psm_id,
                peptide_idx: score.peptide,
                spec_id: query.id.clone(),
                file_id: query.file_id,
                rank: idx as u32 + 1,
                label: peptide.label(),
                expmass: precursor_mass,
                calcmass: peptide.monoisotopic,
                // Features
                charge: score.precursor_charge,
                rt: query.scan_start_time,
                ims: query
                    .precursors
                    .first()
                    .unwrap()
                    .inverse_ion_mobility
                    .unwrap_or(0.0),
                delta_mass,
                isotope_error,
                average_ppm: score.ppm_difference,
                hyperscore: score.hyperscore,
                delta_next: score.hyperscore - next,
                delta_best: best - score.hyperscore,
                matched_peaks: k as u32,
                matched_intensity_pct: 100.0 * (score.summed_b + score.summed_y)
                    / query.total_ion_current,
                poisson: poisson.log10(),
                longest_b: score.longest_b as u32,
                longest_y: score.longest_y as u32,
                longest_y_pct: score.longest_y as f32 / (peptide.sequence.len() as f32),
                peptide_len: peptide.sequence.len(),
                scored_candidates: hits.scored_candidates as u32,
                missed_cleavages: peptide.missed_cleavages,

                // Outputs
                discriminant_score: 0.0,
                posterior_error: 1.0,
                spectrum_q: 1.0,
                protein_q: 1.0,
                peptide_q: 1.0,
                predicted_rt: 0.0,
                predicted_ims: 0.0,
                aligned_rt: query.scan_start_time,
                delta_rt_model: 0.999,
                delta_ims_model: 0.999,
                ms2_intensity: score.summed_b + score.summed_y,

                //Fragments
                fragments,
            })
        }
    }

    /// Remove peaks matching a PSM from a query spectrum
    fn remove_matched_peaks(&self, query: &mut ProcessedSpectrum<Peak>, psm: &Feature) {
        let peptide = &self.db[psm.peptide_idx];
        let fragments = self
            .db
            .ion_kinds
            .iter()
            .flat_map(|kind| IonSeries::new(peptide, *kind));

        let max_fragment_charge = max_fragment_charge(self.max_fragment_charge, psm.charge);

        // Remove MS2 peaks matched by previous match
        let mut to_remove = Vec::new();
        for frag in fragments {
            for charge in 1..max_fragment_charge {
                // Experimental peaks are multipled by charge, therefore theoretical are divided
                if let Some(peak) = crate::spectrum::select_most_intense_peak(
                    &query.peaks,
                    frag.monoisotopic_mass / charge as f32,
                    self.fragment_tol,
                    None,
                ) {
                    to_remove.push(*peak);
                }
            }
        }

        query.peaks = query
            .peaks
            .drain(..)
            .filter(|peak| !to_remove.contains(peak))
            .collect();
        query.total_ion_current = query.peaks.iter().map(|peak| peak.intensity).sum::<f32>();
    }

    /// Return multiple PSMs for each spectra - first is the best match, second PSM is the best match
    /// after all theoretical peaks assigned to the best match are removed, etc
    pub fn score_chimera_fast(&self, query: &ProcessedSpectrum<Peak>) -> Vec<Feature> {
        let precursor = query.precursors.first().unwrap_or_else(|| {
            panic!("missing MS1 precursor for {}", query.id);
        });

        let mut query = query.clone();
        let hits = self.initial_hits(&query, precursor);

        let mut candidates: Vec<Feature> = Vec::with_capacity(self.report_psms);

        let mut prev = 0;
        while candidates.len() < self.report_psms {
            self.build_features(&query, precursor, &hits, 1, &mut candidates);
            if candidates.len() > prev {
                if let Some(feat) = candidates.get_mut(prev) {
                    self.remove_matched_peaks(&mut query, feat);
                    feat.rank = prev as u32 + 1;
                }
                prev = candidates.len()
            } else {
                break;
            }
        }
        candidates
    }

    /// Calculate full hyperscore for a given PSM
    fn score_candidate(
        &self,
        query: &ProcessedSpectrum<Peak>,
        pre_score: &PreScore,
    ) -> (Score, Option<Fragments>) {
        let mut score = Score {
            peptide: pre_score.peptide,
            precursor_charge: pre_score.precursor_charge,
            isotope_error: pre_score.isotope_error,
            ..Default::default()
        };
        let peptide = &self.db[score.peptide];
        let max_fragment_charge =
            max_fragment_charge(self.max_fragment_charge, score.precursor_charge);

        // Regenerate theoretical ions - initial database search might be
        // using only a subset of all possible ions (e.g. no b1/b2/y1/y2)
        // so we need to completely re-score this candidate
        let fragments = self
            .db
            .ion_kinds
            .iter()
            .flat_map(|kind| IonSeries::new(peptide, *kind).enumerate());

        let mut b_run = Run::default();
        let mut y_run = Run::default();

        let mut fragments_details = Fragments::default();

        for (idx, frag) in fragments {
            for charge in 1..max_fragment_charge {
                // Experimental peaks are multipled by charge, therefore theoretical are divided
                let mz = frag.monoisotopic_mass / charge as f32;

                if let Some(peak) = crate::spectrum::select_most_intense_peak(
                    &query.peaks,
                    mz,
                    self.fragment_tol,
                    None,
                ) {
                    score.ppm_difference +=
                        peak.intensity * (mz - peak.mass).abs() * 2E6 / (mz + peak.mass);

                    let exp_mz = peak.mass + PROTON;
                    let calc_mz = mz + PROTON;

                    match frag.kind {
                        Kind::A | Kind::B | Kind::C => {
                            score.matched_b += 1;
                            score.summed_b += peak.intensity;
                            b_run.matched(idx);
                        }
                        Kind::X | Kind::Y | Kind::Z => {
                            score.matched_y += 1;
                            score.summed_y += peak.intensity;
                            y_run.matched(idx);
                        }
                    }

                    if self.annotate_matches {
                        let idx = match frag.kind {
                            Kind::A | Kind::B | Kind::C => idx as i32 + 1,
                            Kind::X | Kind::Y | Kind::Z => {
                                peptide.sequence.len().saturating_sub(1) as i32 - idx as i32
                            }
                        };
                        fragments_details.kinds.push(frag.kind);
                        fragments_details.charges.push(charge as i32);
                        fragments_details.mz_experimental.push(exp_mz);
                        fragments_details.mz_calculated.push(calc_mz);
                        fragments_details.fragment_ordinals.push(idx);
                        fragments_details.intensities.push(peak.intensity);
                    }
                }
            }
        }

        score.hyperscore = score.hyperscore(self.score_type);
        score.longest_b = b_run.longest;
        score.longest_y = y_run.longest;
        score.ppm_difference /= score.summed_b + score.summed_y;

        if self.annotate_matches {
            (score, Some(fragments_details))
        } else {
            // drop(fragments_details);
            (score, None)
        }
    }
}

/// Maintain information about the longest continous ion ladder for a series
#[derive(Default)]
struct Run {
    start: usize,
    length: usize,
    last: usize,
    pub longest: usize,
}

impl Run {
    pub fn matched(&mut self, index: usize) {
        if self.last == index {
            return;
        } else if self.start + self.length == index {
            self.length += 1;
            self.longest = self.longest.max(self.length);
        } else {
            self.start = index;
            self.length = 1;
            self.longest = self.longest.max(self.length);
        }
        self.last = index;
    }
}

#[cfg(test)]
mod tests {
    use super::*;

    #[test]
    fn longest_series() {
        let mut run = Run::default();

        run.matched(1);
        run.matched(2);
        run.matched(3);
        run.matched(3);
        run.matched(3);

        assert_eq!(run.length, 3);
        assert_eq!(run.longest, 3);

        run.matched(5);
        run.matched(5);
        assert_eq!(run.length, 1);
        assert_eq!(run.longest, 3);
        run.matched(6);
        assert_eq!(run.length, 2);
    }

    #[test]
    fn test_max_fragment_charge() {
        assert_eq!(max_fragment_charge(None, 1), 2);
        assert_eq!(max_fragment_charge(None, 2), 2);
        assert_eq!(max_fragment_charge(None, 3), 3);
        assert_eq!(max_fragment_charge(None, 4), 4);
        assert_eq!(max_fragment_charge(Some(1), 2), 2);
        assert_eq!(max_fragment_charge(Some(1), 3), 2);
        assert_eq!(max_fragment_charge(Some(2), 4), 3);
        assert_eq!(max_fragment_charge(Some(4), 1), 2);
    }
}<|MERGE_RESOLUTION|>--- conflicted
+++ resolved
@@ -5,12 +5,8 @@
 use crate::spectrum::{Peak, Precursor, ProcessedSpectrum};
 use serde::{Deserialize, Serialize};
 use std::ops::AddAssign;
-<<<<<<< HEAD
-use std::sync::atomic::{AtomicUsize, Ordering};
+use std::sync::atomic::{AtomicBool, AtomicUsize, Ordering};
 use bincode::{Decode, Encode};
-=======
-use std::sync::atomic::{AtomicBool, AtomicUsize, Ordering};
->>>>>>> 49590dc0
 
 #[derive(Copy, Clone, Debug, Serialize, Deserialize)]
 pub enum ScoreType {
@@ -144,7 +140,7 @@
     pub protein_q: f32,
 
     pub ms2_intensity: f32,
-    
+
     pub fragments: Option<Fragments>,
 }
 
