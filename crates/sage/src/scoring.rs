use std::cmp::{max, min};
use crate::database::{IndexedDatabase, PeptideIx};
use crate::heap::bounded_min_heapify;
use crate::ion_series::{IonSeries, Kind};
use crate::mass::{Tolerance, NEUTRON, PROTON};
use crate::spectrum::{Precursor, ProcessedSpectrum};
use serde::{Deserialize, Serialize};
use std::ops::AddAssign;
use std::sync::atomic::{AtomicUsize, Ordering};

#[derive(Copy, Clone, Debug, Serialize, Deserialize)]
pub enum ScoreType {
    SageHyperScore,
<<<<<<< HEAD
    OpenMsHyperScore,
    HappyHyperScore,
}

impl ScoreType {
    pub fn from_str(s: &str) -> Self {
        match s {
            "sage" => ScoreType::SageHyperScore,
            "openms" => ScoreType::OpenMsHyperScore,
            "happy" => ScoreType::HappyHyperScore,
            _ => panic!("unknown score type"),
        }
    }
    pub fn to_str(&self) -> &str {
        match self {
            ScoreType::SageHyperScore => "Sage",
            ScoreType::OpenMsHyperScore => "OpenMS",
            ScoreType::HappyHyperScore => "happy",
        }
    }
=======
    OpenMSHyperScore,
>>>>>>> 90147279
}

/// Structure to hold temporary scores
#[derive(Copy, Clone, Default, Debug)]
struct Score {
    peptide: PeptideIx,
    matched_b: u16,
    matched_y: u16,
    summed_b: f32,
    summed_y: f32,
    longest_b: usize,
    longest_y: usize,
    hyperscore: f64,
    ppm_difference: f32,
    precursor_charge: u8,
    isotope_error: i8,
}

/// Preliminary score - # of matched peaks for each candidate peptide
#[derive(Copy, Clone, Default, Debug, PartialEq, Eq, PartialOrd, Ord)]
struct PreScore {
    matched: u16,
    peptide: PeptideIx,
    precursor_charge: u8,
    isotope_error: i8,
}

/// Store preliminary scores & stats for first pass search for a query spectrum
#[derive(Clone, Default)]
struct InitialHits {
    matched_peaks: usize,
    // Number of peptide candidates with > 0 matched peaks
    scored_candidates: usize,
    preliminary: Vec<PreScore>,
}

impl AddAssign<InitialHits> for InitialHits {
    fn add_assign(&mut self, rhs: InitialHits) {
        self.matched_peaks += rhs.matched_peaks;
        self.scored_candidates += rhs.scored_candidates;

        self.preliminary.extend(rhs.preliminary);
    }
}

#[derive(Serialize, Clone, Debug)]
/// Features of a candidate peptide spectrum match
pub struct Feature {
    #[serde(skip_serializing)]
    pub peptide_idx: PeptideIx,
    // psm_id help to match with matched fragments table.
    pub psm_id: usize,
    pub peptide_len: usize,
    /// Spectrum id
    pub spec_id: String,
    /// File identifier
    pub file_id: usize,
    /// PSM rank
    pub rank: u32,
    /// Target/Decoy label, -1 is decoy, 1 is target
    pub label: i32,
    /// Experimental mass
    pub expmass: f32,
    /// Calculated mass
    pub calcmass: f32,
    /// Reported precursor charge
    pub charge: u8,
    /// Retention time
    pub rt: f32,
    /// Globally aligned retention time
    pub aligned_rt: f32,
    /// Predicted RT, if enabled
    pub predicted_rt: f32,
    /// Difference between predicted & observed RT
    pub delta_rt_model: f32,
    /// Ion mobility
    pub ims: f32,
    /// Predicted ion mobility, if enabled
    pub predicted_ims: f32,
    /// Difference between predicted & observed ion mobility
    pub delta_ims_model: f32,
    /// Difference between expmass and calcmass
    pub delta_mass: f32,
    /// C13 isotope error
    pub isotope_error: f32,
    /// Average ppm delta mass for matched fragments
    pub average_ppm: f32,
    /// X!Tandem hyperscore
    pub hyperscore: f64,
    /// Difference between hyperscore of this candidate, and the next best candidate
    pub delta_next: f64,
    /// Difference between hyperscore of this candidate, and the best candidate
    pub delta_best: f64,
    /// Number of matched theoretical fragment ions
    pub matched_peaks: u32,
    /// Longest b-ion series
    pub longest_b: u32,
    /// Longest y-ion series
    pub longest_y: u32,
    /// Longest y-ion series, divided by peptide length
    pub longest_y_pct: f32,
    /// Number of missed cleavages
    pub missed_cleavages: u8,
    /// Fraction of matched MS2 intensity
    pub matched_intensity_pct: f32,
    /// Number of scored candidates for this spectrum
    pub scored_candidates: u32,
    /// Probability of matching exactly N peaks across all candidates Pr(x=k)
    pub poisson: f64,
    /// Combined score from linear discriminant analysis, used for FDR calc
    pub discriminant_score: f32,
    /// Posterior error probability for this PSM / local FDR
    pub posterior_error: f32,
    /// Assigned q_value
    pub spectrum_q: f32,
    pub peptide_q: f32,
    pub protein_q: f32,

    pub ms2_intensity: f32,

    pub fragments: Option<Fragments>,
}

/// Matching Fragment details
#[derive(Serialize, Default, Clone, Debug)]
pub struct Fragments {
    #[serde(skip_serializing)]
    pub charges: Vec<i32>,
    pub kinds: Vec<Kind>,
    pub fragment_ordinals: Vec<i32>,
    pub intensities: Vec<f32>,
    pub mz_calculated: Vec<f32>,
    pub mz_experimental: Vec<f32>,
}

static PSM_COUNTER: AtomicUsize = AtomicUsize::new(1);

fn increment_psm_counter() -> usize {
    PSM_COUNTER.fetch_add(1, Ordering::Relaxed)
}

/// Stirling's approximation for log factorial
fn lnfact(n: u16) -> f64 {
    if n == 0 {
        1.0
    } else {
        let n = n as f64;
        n * n.ln() - n + 0.5 * n.ln() + 0.5 * (std::f64::consts::PI * 2.0 * n).ln()
    }
}

<<<<<<< HEAD
fn log_factorial(n: u16, k: u16) -> f64 {

    let k = max(k, 2);
    let mut result = 0.0;

    for i in (k..=n).rev() {
        result += (i as f64).ln();
    }

    result
}

fn openms_hyper_score(matched_b: u16, matched_y: u16, summed_b: f32, summed_y: f32) -> f64 {
    let summed_intensity = summed_b + summed_y;
    let i_min = min(matched_y, matched_b) as f64;
    let i_max = max(matched_y, matched_b) as f64;

    let score = summed_intensity.ln_1p() as f64 + 2.0 * log_factorial(i_min as u16, 2) +
        log_factorial(i_max as u16, i_min as u16 + 1);
    score
}

/// Calculate the X!Tandem hyperscore
/// * `fact_table` is a precomputed vector of factorials
fn sage_hyper_score(matched_b: u16, matched_y: u16, summed_b: f32, summed_y: f32) -> f64 {
    let i = (summed_b + 1.0) as f64 * (summed_y + 1.0) as f64;
    let score = i.ln() + lnfact(matched_b) + lnfact(matched_y);
    score
}

fn happy_score(matched_b: u16, matched_y: u16, summed_b: f32, summed_y: f32) -> f64 {
    let i = summed_b as f64 + summed_y as f64;
    let score = i.ln_1p() + (matched_b + matched_y) as f64;
    score
}

impl Score {
    fn hyperscore(&self, score_type: ScoreType) -> f64 {
        let score = match score_type {
            ScoreType::SageHyperScore => sage_hyper_score(self.matched_b, self.matched_y, self.summed_b, self.summed_y),
            ScoreType::OpenMsHyperScore => openms_hyper_score(self.matched_b, self.matched_y, self.summed_b, self.summed_y),
            ScoreType::HappyHyperScore => happy_score(self.matched_b, self.matched_y, self.summed_b, self.summed_y),
=======
impl ScoreType {
    pub fn score(&self, matched_b: u16, matched_y: u16, summed_b: f32, summed_y: f32) -> f64 {
        let score = match self {
            // Calculate the X!Tandem hyperscore
            Self::SageHyperScore => {
                let i = (summed_b + 1.0) as f64 * (summed_y + 1.0) as f64;
                let score = i.ln() + lnfact(matched_b) + lnfact(matched_y);
                score
            }
            // Calculate the OpenMS flavour hyperscore
            Self::OpenMSHyperScore => {
                let summed_intensity = summed_b + summed_y;
                let score = summed_intensity.ln_1p() as f64 + lnfact(matched_b) + lnfact(matched_y);
                score
            }
>>>>>>> 90147279
        };
        if score.is_finite() {
            score
        } else {
            255.0
        }
    }
}

impl Score {
    /// Calculate the hyperscore for a given PSM choosing between implementations based on `score_type`
    fn hyperscore(&self, score_type: ScoreType) -> f64 {
        score_type.score(self.matched_b, self.matched_y, self.summed_b, self.summed_y)
    }
}

pub struct Scorer<'db> {
    pub db: &'db IndexedDatabase,
    pub precursor_tol: Tolerance,
    pub fragment_tol: Tolerance,
    /// What is the minimum number of matched b and y ion peaks to report PSMs for?
    pub min_matched_peaks: u16,
    /// Precursor isotope error lower bounds (e.g. -1)
    pub min_isotope_err: i8,
    /// Precursor isotope error upper bounds (e.g. 3)
    pub max_isotope_err: i8,
    pub min_precursor_charge: u8,
    pub max_precursor_charge: u8,
    pub override_precursor_charge: bool,
    pub max_fragment_charge: Option<u8>,
    pub chimera: bool,
    pub report_psms: usize,

    // Rather than use a fixed precursor tolerance, dynamically alter
    // the precursor tolerance window based on MS2 isolation window and charge
    pub wide_window: bool,
    pub annotate_matches: bool,
<<<<<<< HEAD
    pub score_type: Option<ScoreType>,
=======
    pub score_type: ScoreType,
>>>>>>> 90147279
}

#[inline(always)]
/// Calculate upper bound (excluded) of the charge state range to use for
/// searching fragment ions (1..N)
/// If user has configured max_fragment_charge, potentially override precursor
/// charge
fn max_fragment_charge(max_fragment_charge: Option<u8>, precursor_charge: u8) -> u8 {
    precursor_charge
        .min(
            max_fragment_charge
                .map(|c| c + 1)
                .unwrap_or(precursor_charge),
        )
        .max(2)
}

impl<'db> Scorer<'db> {
    pub fn score(&self, query: &ProcessedSpectrum) -> Vec<Feature> {
        assert_eq!(
            query.level, 2,
            "internal bug, trying to score a non-MS2 scan!"
        );
        match self.chimera {
            true => self.score_chimera_fast(query),
            false => self.score_standard(query),
        }
    }

    /// Perform a k-select and truncation of an [`InitialHits`] list.
    ///
    /// Determine how many candidates to actually calculate hyperscore for.
    /// Hyperscore is relatively computationally expensive, so we don't want
    /// to calculate it for every possible candidate (100s - 10,000s depending on search)
    /// when we are only going to report a few PSMs. But we also want to calculate
    /// it for enough candidates that we don't accidentally miss the best hit!
    ///
    /// Given that hyperscore is dominated by the number of matched peaks, it seems
    /// reasonable to assume that the highest hyperscore will belong to one of the
    /// top 50 candidates sorted by # of matched peaks.
    fn trim_hits(&self, hits: &mut InitialHits) {
        let k = 50.clamp(
            (self.report_psms * 2).min(hits.preliminary.len()),
            hits.preliminary.len(),
        );
        bounded_min_heapify(&mut hits.preliminary, k);
        hits.preliminary.truncate(k);
    }

    /// Preliminary Score, return # of matched peaks per candidate
    /// Returned hits are guaranteed to be the top-K hits (see above comment)
    /// from among all potential candidates, but the returned vector is not
    /// in sorted order.
    fn matched_peaks_with_isotope(
        &self,
        query: &ProcessedSpectrum,
        precursor_mass: f32,
        precursor_charge: u8,
        precursor_tol: Tolerance,
        isotope_error: i8,
    ) -> InitialHits {
        let candidates = self.db.query(
            precursor_mass - isotope_error as f32 * NEUTRON,
            precursor_tol,
            self.fragment_tol,
        );

        let max_fragment_charge = max_fragment_charge(self.max_fragment_charge, precursor_charge);
        // Allocate space for all potential candidates - many potential candidates
        let potential = candidates.pre_idx_hi - candidates.pre_idx_lo + 1;
        let mut hits = InitialHits {
            matched_peaks: 0,
            scored_candidates: 0,
            preliminary: vec![PreScore::default(); potential],
        };

        for peak in query.peaks.iter() {
            for charge in 1..max_fragment_charge {
                for frag in candidates.page_search(peak.mass, charge) {
                    let idx = frag.peptide_index.0 as usize - candidates.pre_idx_lo;
                    let sc = &mut hits.preliminary[idx];
                    if sc.matched == 0 {
                        hits.scored_candidates += 1;
                        sc.precursor_charge = precursor_charge;
                        sc.peptide = frag.peptide_index;
                        sc.isotope_error = isotope_error;
                    }

                    sc.matched += 1;
                    hits.matched_peaks += 1;
                }
            }
        }
        if hits.matched_peaks == 0 {
            return hits;
        }

        self.trim_hits(&mut hits);
        hits
    }

    fn matched_peaks(
        &self,
        query: &ProcessedSpectrum,
        precursor_mass: f32,
        precursor_charge: u8,
        precursor_tol: Tolerance,
    ) -> InitialHits {
        if self.min_isotope_err != self.max_isotope_err {
            let mut hits = (self.min_isotope_err..=self.max_isotope_err).fold(
                InitialHits::default(),
                |mut hits, isotope| {
                    hits += self.matched_peaks_with_isotope(
                        query,
                        precursor_mass,
                        precursor_charge,
                        precursor_tol,
                        isotope,
                    );
                    hits
                },
            );
            self.trim_hits(&mut hits);
            hits
        } else {
            self.matched_peaks_with_isotope(
                query,
                precursor_mass,
                precursor_charge,
                precursor_tol,
                0,
            )
        }
    }

    fn initial_hits(&self, query: &ProcessedSpectrum, precursor: &Precursor) -> InitialHits {
        // Sage operates on masses without protons; [M] instead of [MH+]
        let mz = precursor.mz - PROTON;

        // Search in wide-window/DIA mode
        if self.wide_window {
            let mut hits = (self.min_precursor_charge..=self.max_precursor_charge).fold(
                InitialHits::default(),
                |mut hits, precursor_charge| {
                    let precursor_mass = mz * precursor_charge as f32;
                    let precursor_tol = precursor
                        .isolation_window
                        .unwrap_or(Tolerance::Da(-2.4, 2.4))
                        * precursor_charge as f32;
                    hits +=
                        self.matched_peaks(query, precursor_mass, precursor_charge, precursor_tol);
                    hits
                },
            );
            self.trim_hits(&mut hits);
            hits
        } else if precursor.charge.is_some() && self.override_precursor_charge == false {
            let charge = precursor.charge.unwrap();
            // Charge state is already annotated for this precusor, only search once
            let precursor_mass = mz * charge as f32;
            self.matched_peaks(query, precursor_mass, charge, self.precursor_tol)
        } else {
            // Not all selected ion precursors have charge states annotated (or user has set
            // `override_precursor_charge`)
            // assume it could be z=2, z=3, z=4 and search all three
            let mut hits = (self.min_precursor_charge..=self.max_precursor_charge).fold(
                InitialHits::default(),
                |mut hits, precursor_charge| {
                    let precursor_mass = mz * precursor_charge as f32;
                    hits += self.matched_peaks(
                        query,
                        precursor_mass,
                        precursor_charge,
                        self.precursor_tol,
                    );
                    hits
                },
            );
            self.trim_hits(&mut hits);
            hits
        }
    }

    /// Score a single [`ProcessedSpectrum`] against the database
    pub fn score_standard(&self, query: &ProcessedSpectrum) -> Vec<Feature> {
        let precursor = query.precursors.first().unwrap_or_else(|| {
            panic!("missing MS1 precursor for {}", query.id);
        });

        let hits = self.initial_hits(query, precursor);
        let mut features = Vec::with_capacity(self.report_psms);
        self.build_features(query, precursor, &hits, self.report_psms, &mut features);
        features
    }

    /// Given a set of [`InitialHits`] against a query spectrum, prepare N=`report_psms`
    /// best PSMs ([`Feature`])
    fn build_features(
        &self,
        query: &ProcessedSpectrum,
        precursor: &Precursor,
        hits: &InitialHits,
        report_psms: usize,
        features: &mut Vec<Feature>,
    ) {
        let mut score_vector = hits
            .preliminary
            .iter()
            .filter(|score| score.peptide != PeptideIx::default())
            .map(|pre| self.score_candidate(query, pre))
            .filter(|s| (s.0.matched_b + s.0.matched_y) >= self.min_matched_peaks)
            .collect::<Vec<_>>();

        // Hyperscore is our primary score function for PSMs
        score_vector.sort_by(|a, b| b.0.hyperscore.total_cmp(&a.0.hyperscore));

        // Expected value for poisson distribution
        // (average # of matches peaks/peptide candidate)
        let lambda = hits.matched_peaks as f64 / hits.scored_candidates as f64;

        // Sage operates on masses without protons; [M] instead of [MH+]
        let mz = precursor.mz - PROTON;

        for idx in 0..report_psms.min(score_vector.len()) {
            let score = score_vector[idx].0;
            let fragments: Option<Fragments> = score_vector[idx].1.take();
            let psm_id = increment_psm_counter();

            let peptide = &self.db[score.peptide];
            let precursor_mass = mz * score.precursor_charge as f32;

            let next = score_vector
                .get(idx + 1)
                .map(|score| score.0.hyperscore)
                .unwrap_or_default();

            let best = score_vector
                .first()
                .map(|score| score.0.hyperscore)
                .expect("we know that index 0 is valid");

            // Poisson distribution probability mass function
            let k = score.matched_b + score.matched_y;
            let mut poisson = lambda.powi(k as i32) * f64::exp(-lambda) / lnfact(k).exp();

            if poisson.is_infinite() {
                // Approximately the smallest positive non-zero value representable by f64
                poisson = 1E-325;
            }

            let isotope_error = score.isotope_error as f32 * NEUTRON;
            let delta_mass = (precursor_mass - peptide.monoisotopic - isotope_error) * 2E6
                / (precursor_mass - isotope_error + peptide.monoisotopic);

            // let (num_proteins, proteins) = self.db.assign_proteins(peptide);

            features.push(Feature {
                // Identifiers
                psm_id,
                peptide_idx: score.peptide,
                spec_id: query.id.clone(),
                file_id: query.file_id,
                rank: idx as u32 + 1,
                label: peptide.label(),
                expmass: precursor_mass,
                calcmass: peptide.monoisotopic,
                // Features
                charge: score.precursor_charge,
                rt: query.scan_start_time,
                ims: query
                    .precursors
                    .first()
                    .unwrap()
                    .inverse_ion_mobility
                    .unwrap_or(0.0),
                delta_mass,
                isotope_error,
                average_ppm: score.ppm_difference,
                hyperscore: score.hyperscore,
                delta_next: score.hyperscore - next,
                delta_best: best - score.hyperscore,
                matched_peaks: k as u32,
                matched_intensity_pct: 100.0 * (score.summed_b + score.summed_y)
                    / query.total_ion_current,
                poisson: poisson.log10(),
                longest_b: score.longest_b as u32,
                longest_y: score.longest_y as u32,
                longest_y_pct: score.longest_y as f32 / (peptide.sequence.len() as f32),
                peptide_len: peptide.sequence.len(),
                scored_candidates: hits.scored_candidates as u32,
                missed_cleavages: peptide.missed_cleavages,

                // Outputs
                discriminant_score: 0.0,
                posterior_error: 1.0,
                spectrum_q: 1.0,
                protein_q: 1.0,
                peptide_q: 1.0,
                predicted_rt: 0.0,
                predicted_ims: 0.0,
                aligned_rt: query.scan_start_time,
                delta_rt_model: 0.999,
                delta_ims_model: 0.999,
                ms2_intensity: score.summed_b + score.summed_y,

                //Fragments
                fragments,
            })
        }
    }

    /// Remove peaks matching a PSM from a query spectrum
    fn remove_matched_peaks(&self, query: &mut ProcessedSpectrum, psm: &Feature) {
        let peptide = &self.db[psm.peptide_idx];
        let fragments = self
            .db
            .ion_kinds
            .iter()
            .flat_map(|kind| IonSeries::new(peptide, *kind));

        let max_fragment_charge = max_fragment_charge(self.max_fragment_charge, psm.charge);

        // Remove MS2 peaks matched by previous match
        let mut to_remove = Vec::new();
        for frag in fragments {
            for charge in 1..max_fragment_charge {
                // Experimental peaks are multipled by charge, therefore theoretical are divided
                if let Some(peak) = crate::spectrum::select_most_intense_peak(
                    &query.peaks,
                    frag.monoisotopic_mass / charge as f32,
                    self.fragment_tol,
                    None,
                ) {
                    to_remove.push(*peak);
                }
            }
        }

        query.peaks = query
            .peaks
            .drain(..)
            .filter(|peak| !to_remove.contains(peak))
            .collect();
        query.total_ion_current = query.peaks.iter().map(|peak| peak.intensity).sum::<f32>();
    }

    /// Return multiple PSMs for each spectra - first is the best match, second PSM is the best match
    /// after all theoretical peaks assigned to the best match are removed, etc
    pub fn score_chimera_fast(&self, query: &ProcessedSpectrum) -> Vec<Feature> {
        let precursor = query.precursors.first().unwrap_or_else(|| {
            panic!("missing MS1 precursor for {}", query.id);
        });

        let mut query = query.clone();
        let hits = self.initial_hits(&query, precursor);

        let mut candidates: Vec<Feature> = Vec::with_capacity(self.report_psms);

        let mut prev = 0;
        while candidates.len() < self.report_psms {
            self.build_features(&query, precursor, &hits, 1, &mut candidates);
            if candidates.len() > prev {
                if let Some(feat) = candidates.get_mut(prev) {
                    self.remove_matched_peaks(&mut query, feat);
                    feat.rank = prev as u32 + 1;
                }
                prev = candidates.len()
            } else {
                break;
            }
        }
        candidates
    }

    /// Calculate full hyperscore for a given PSM
    fn score_candidate(
        &self,
        query: &ProcessedSpectrum,
        pre_score: &PreScore,
    ) -> (Score, Option<Fragments>) {
        let mut score = Score {
            peptide: pre_score.peptide,
            precursor_charge: pre_score.precursor_charge,
            isotope_error: pre_score.isotope_error,
            ..Default::default()
        };
        let peptide = &self.db[score.peptide];
        let max_fragment_charge =
            max_fragment_charge(self.max_fragment_charge, score.precursor_charge);

        // Regenerate theoretical ions - initial database search might be
        // using only a subset of all possible ions (e.g. no b1/b2/y1/y2)
        // so we need to completely re-score this candidate
        let fragments = self
            .db
            .ion_kinds
            .iter()
            .flat_map(|kind| IonSeries::new(peptide, *kind).enumerate());

        let mut b_run = Run::default();
        let mut y_run = Run::default();

        let mut fragments_details = Fragments::default();

        for (idx, frag) in fragments {
            for charge in 1..max_fragment_charge {
                // Experimental peaks are multipled by charge, therefore theoretical are divided
                let mz = frag.monoisotopic_mass / charge as f32;

                if let Some(peak) = crate::spectrum::select_most_intense_peak(
                    &query.peaks,
                    mz,
                    self.fragment_tol,
                    None,
                ) {
                    score.ppm_difference +=
                        peak.intensity * (mz - peak.mass).abs() * 2E6 / (mz + peak.mass);

                    let exp_mz = peak.mass + PROTON;
                    let calc_mz = mz + PROTON;

                    match frag.kind {
                        Kind::A | Kind::B | Kind::C => {
                            score.matched_b += 1;
                            score.summed_b += peak.intensity;
                            b_run.matched(idx);
                        }
                        Kind::X | Kind::Y | Kind::Z => {
                            score.matched_y += 1;
                            score.summed_y += peak.intensity;
                            y_run.matched(idx);
                        }
                    }

                    if self.annotate_matches {
                        let idx = match frag.kind {
                            Kind::A | Kind::B | Kind::C => idx as i32 + 1,
                            Kind::X | Kind::Y | Kind::Z => {
                                peptide.sequence.len().saturating_sub(1) as i32 - idx as i32
                            }
                        };
                        fragments_details.kinds.push(frag.kind);
                        fragments_details.charges.push(charge as i32);
                        fragments_details.mz_experimental.push(exp_mz);
                        fragments_details.mz_calculated.push(calc_mz);
                        fragments_details.fragment_ordinals.push(idx);
                        fragments_details.intensities.push(peak.intensity);
                    }
                }
            }
        }

<<<<<<< HEAD
        score.hyperscore = score.hyperscore(self.score_type.unwrap_or(ScoreType::OpenMsHyperScore));
=======
        score.hyperscore = score.hyperscore(self.score_type);
>>>>>>> 90147279
        score.longest_b = b_run.longest;
        score.longest_y = y_run.longest;
        score.ppm_difference /= score.summed_b + score.summed_y;

        if self.annotate_matches {
            (score, Some(fragments_details))
        } else {
            // drop(fragments_details);
            (score, None)
        }
    }
}

/// Maintain information about the longest continous ion ladder for a series
#[derive(Default)]
struct Run {
    start: usize,
    length: usize,
    last: usize,
    pub longest: usize,
}

impl Run {
    pub fn matched(&mut self, index: usize) {
        if self.last == index {
            return;
        } else if self.start + self.length == index {
            self.length += 1;
            self.longest = self.longest.max(self.length);
        } else {
            self.start = index;
            self.length = 1;
            self.longest = self.longest.max(self.length);
        }
        self.last = index;
    }
}

#[cfg(test)]
mod tests {
    use super::*;

    #[test]
    fn longest_series() {
        let mut run = Run::default();

        run.matched(1);
        run.matched(2);
        run.matched(3);
        run.matched(3);
        run.matched(3);

        assert_eq!(run.length, 3);
        assert_eq!(run.longest, 3);

        run.matched(5);
        run.matched(5);
        assert_eq!(run.length, 1);
        assert_eq!(run.longest, 3);
        run.matched(6);
        assert_eq!(run.length, 2);
    }

    #[test]
    fn test_max_fragment_charge() {
        assert_eq!(max_fragment_charge(None, 1), 2);
        assert_eq!(max_fragment_charge(None, 2), 2);
        assert_eq!(max_fragment_charge(None, 3), 3);
        assert_eq!(max_fragment_charge(None, 4), 4);
        assert_eq!(max_fragment_charge(Some(1), 2), 2);
        assert_eq!(max_fragment_charge(Some(1), 3), 2);
        assert_eq!(max_fragment_charge(Some(2), 4), 3);
        assert_eq!(max_fragment_charge(Some(4), 1), 2);
    }
}<|MERGE_RESOLUTION|>--- conflicted
+++ resolved
@@ -1,4 +1,3 @@
-use std::cmp::{max, min};
 use crate::database::{IndexedDatabase, PeptideIx};
 use crate::heap::bounded_min_heapify;
 use crate::ion_series::{IonSeries, Kind};
@@ -11,30 +10,23 @@
 #[derive(Copy, Clone, Debug, Serialize, Deserialize)]
 pub enum ScoreType {
     SageHyperScore,
-<<<<<<< HEAD
-    OpenMsHyperScore,
-    HappyHyperScore,
+    OpenMSHyperScore,
 }
 
 impl ScoreType {
     pub fn from_str(s: &str) -> Self {
         match s {
             "sage" => ScoreType::SageHyperScore,
-            "openms" => ScoreType::OpenMsHyperScore,
-            "happy" => ScoreType::HappyHyperScore,
+            "openms" => ScoreType::OpenMSHyperScore,
             _ => panic!("unknown score type"),
         }
     }
     pub fn to_str(&self) -> &str {
         match self {
             ScoreType::SageHyperScore => "Sage",
-            ScoreType::OpenMsHyperScore => "OpenMS",
-            ScoreType::HappyHyperScore => "happy",
-        }
-    }
-=======
-    OpenMSHyperScore,
->>>>>>> 90147279
+            ScoreType::OpenMSHyperScore => "OpenMS",
+        }
+    }
 }
 
 /// Structure to hold temporary scores
@@ -186,50 +178,6 @@
     }
 }
 
-<<<<<<< HEAD
-fn log_factorial(n: u16, k: u16) -> f64 {
-
-    let k = max(k, 2);
-    let mut result = 0.0;
-
-    for i in (k..=n).rev() {
-        result += (i as f64).ln();
-    }
-
-    result
-}
-
-fn openms_hyper_score(matched_b: u16, matched_y: u16, summed_b: f32, summed_y: f32) -> f64 {
-    let summed_intensity = summed_b + summed_y;
-    let i_min = min(matched_y, matched_b) as f64;
-    let i_max = max(matched_y, matched_b) as f64;
-
-    let score = summed_intensity.ln_1p() as f64 + 2.0 * log_factorial(i_min as u16, 2) +
-        log_factorial(i_max as u16, i_min as u16 + 1);
-    score
-}
-
-/// Calculate the X!Tandem hyperscore
-/// * `fact_table` is a precomputed vector of factorials
-fn sage_hyper_score(matched_b: u16, matched_y: u16, summed_b: f32, summed_y: f32) -> f64 {
-    let i = (summed_b + 1.0) as f64 * (summed_y + 1.0) as f64;
-    let score = i.ln() + lnfact(matched_b) + lnfact(matched_y);
-    score
-}
-
-fn happy_score(matched_b: u16, matched_y: u16, summed_b: f32, summed_y: f32) -> f64 {
-    let i = summed_b as f64 + summed_y as f64;
-    let score = i.ln_1p() + (matched_b + matched_y) as f64;
-    score
-}
-
-impl Score {
-    fn hyperscore(&self, score_type: ScoreType) -> f64 {
-        let score = match score_type {
-            ScoreType::SageHyperScore => sage_hyper_score(self.matched_b, self.matched_y, self.summed_b, self.summed_y),
-            ScoreType::OpenMsHyperScore => openms_hyper_score(self.matched_b, self.matched_y, self.summed_b, self.summed_y),
-            ScoreType::HappyHyperScore => happy_score(self.matched_b, self.matched_y, self.summed_b, self.summed_y),
-=======
 impl ScoreType {
     pub fn score(&self, matched_b: u16, matched_y: u16, summed_b: f32, summed_y: f32) -> f64 {
         let score = match self {
@@ -245,7 +193,6 @@
                 let score = summed_intensity.ln_1p() as f64 + lnfact(matched_b) + lnfact(matched_y);
                 score
             }
->>>>>>> 90147279
         };
         if score.is_finite() {
             score
@@ -283,11 +230,7 @@
     // the precursor tolerance window based on MS2 isolation window and charge
     pub wide_window: bool,
     pub annotate_matches: bool,
-<<<<<<< HEAD
-    pub score_type: Option<ScoreType>,
-=======
     pub score_type: ScoreType,
->>>>>>> 90147279
 }
 
 #[inline(always)]
@@ -740,11 +683,7 @@
             }
         }
 
-<<<<<<< HEAD
-        score.hyperscore = score.hyperscore(self.score_type.unwrap_or(ScoreType::OpenMsHyperScore));
-=======
         score.hyperscore = score.hyperscore(self.score_type);
->>>>>>> 90147279
         score.longest_b = b_run.longest;
         score.longest_y = y_run.longest;
         score.ppm_difference /= score.summed_b + score.summed_y;
