--- conflicted
+++ resolved
@@ -151,13 +151,9 @@
         }
     }
 
-<<<<<<< HEAD
-    pub fn cleavage_sites(&self, sequence: &str) -> Vec<std::ops::Range<usize>> {
-        let mut ranges = Vec::new();
-=======
-    fn cleavage_sites(&self, sequence: &str) -> Vec<DigestSite> {
+    pub fn cleavage_sites(&self, sequence: &str) -> Vec<DigestSite> {
         let mut sites = Vec::new();
->>>>>>> 7abbb08b
+
         let mut left = 0;
         for mat in self.regex.find_iter(sequence) {
             let right = match self.c_terminal {
@@ -186,11 +182,8 @@
 }
 
 impl EnzymeParameters {
-<<<<<<< HEAD
-    pub fn cleavage_sites(&self, sequence: &str) -> Vec<std::ops::Range<usize>> {
-=======
-    fn cleavage_sites(&self, sequence: &str) -> Vec<DigestSite> {
->>>>>>> 7abbb08b
+    pub fn cleavage_sites(&self, sequence: &str) -> Vec<DigestSite> {
+
         match &self.enyzme {
             Some(enzyme) => enzyme.cleavage_sites(sequence),
             None => {
