--- conflicted
+++ resolved
@@ -71,7 +71,6 @@
 
     annotate_matches: Option<bool>,
     write_pin: Option<bool>,
-    score_type: Option<ScoreType>,
 }
 
 #[derive(Serialize, Deserialize, Debug)]
@@ -290,8 +289,6 @@
             }
             None => CloudPath::Local(std::env::current_dir()?),
         };
-
-        let score_type = self.score_type.unwrap_or(ScoreType::SageHyperScore);
 
         Ok(Search {
             version: clap::crate_version!().into(),
@@ -316,11 +313,7 @@
             predict_rt: self.predict_rt.unwrap_or(true),
             output_paths: Vec::new(),
             write_pin: self.write_pin.unwrap_or(false),
-<<<<<<< HEAD
-            score_type,
-=======
             bruker_spectrum_processor: self.bruker_spectrum_processor.unwrap_or_default(),
->>>>>>> 445f5ab1
         })
     }
 }
