use sage_core::database::Builder;
use sage_core::mass::Tolerance;
use sage_core::scoring::{Scorer, ScoreType};
use sage_core::spectrum::SpectrumProcessor;

#[test]
fn integration() -> anyhow::Result<()> {
    let mut builder = Builder::default();
    builder.update_fasta("foo".into());

    let fasta = sage_cloudpath::util::read_fasta("../../tests/Q99536.fasta", "rev_", true)?;
    let database = builder.make_parameters().build(fasta);
    let spectra = sage_cloudpath::util::read_mzml("../../tests/LQSRPAAPPAPGPGQLTLR.mzML", 0, None)?;
    assert_eq!(spectra.len(), 1);

    let sp = SpectrumProcessor::new(100, true, 0.0);
    let processed = sp.process(spectra[0].clone());
    assert!(processed.peaks.len() <= 300);

    let scorer = Scorer {
        db: &database,
        precursor_tol: Tolerance::Ppm(-50.0, 50.0),
        fragment_tol: Tolerance::Ppm(-10.0, 10.0),
        min_matched_peaks: 4,
        min_isotope_err: -1,
        max_isotope_err: 3,
        min_precursor_charge: 2,
        max_precursor_charge: 4,
        override_precursor_charge: false,
        max_fragment_charge: Some(1),
        chimera: false,
        report_psms: 1,
        wide_window: false,
        annotate_matches: false,
<<<<<<< HEAD
        score_type: Some(sage_core::scoring::ScoreType::SageHyperScore),
=======
        score_type: ScoreType::SageHyperScore,
>>>>>>> 90147279
    };

    let psm = scorer.score(&processed);
    assert_eq!(psm.len(), 1);
    assert_eq!(psm[0].matched_peaks, 21);

    Ok(())
}<|MERGE_RESOLUTION|>--- conflicted
+++ resolved
@@ -32,11 +32,7 @@
         report_psms: 1,
         wide_window: false,
         annotate_matches: false,
-<<<<<<< HEAD
-        score_type: Some(sage_core::scoring::ScoreType::SageHyperScore),
-=======
         score_type: ScoreType::SageHyperScore,
->>>>>>> 90147279
     };
 
     let psm = scorer.score(&processed);
